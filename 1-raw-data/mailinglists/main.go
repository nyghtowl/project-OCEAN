--- conflicted
+++ resolved
@@ -53,7 +53,7 @@
 	mailingList  = flag.String("mailinglist", "", "Choose which mailing list to process either pipermail (default), mailman, googlegroups")
 	groupNames   = flag.String("groupname", "", "Mailing list group name. Enter 1 or more and use spaces to identify. CAUTION also enter the buckets to load to in the same order.")
 	subDirNames  []string
-	
+
 	// TODO - Setup so pipermail-python-dev and .pipermail-python-announce-list doesn't run in current run because no new data
 	mailListSubDirMap = map[string]string{
 		"gg-angular":                     "2009-09-01",
@@ -72,8 +72,6 @@
 		"pipermail-python-list":          "1999-02-01"}
 )
 
-<<<<<<< HEAD
-=======
 func getData(ctx context.Context, storage gcs.Connection, httpToDom utils.HttpDomResponse, workerNum, numMonths int, mailingList, groupName, startDateString, endDateString string, allDateRun bool) {
 	switch mailingList {
 	case "pipermail":
@@ -145,7 +143,6 @@
 	return
 }
 
->>>>>>> 78bf2f9b
 func main() {
 	var (
 		err        error
@@ -256,16 +253,10 @@
 				log.Fatalf("Checking fileName exists error: %v", err)
 			}
 
-<<<<<<< HEAD
-			//Get mailing list data and store
-			if err := getData(ctx, &storageConn, httpToDom, *workerNum, numMonths, *mailingList, groupName, *startDate, *endDate); err != nil {
-				log.Fatalf("error getting data: %s", err)
-=======
 			if !fileExists && startDateResult < endDateResult {
 				log.Printf("Working on mailinglist group: %s", groupName)
 				//Get mailinglist data and store
 				getData(ctx, &storageConn, httpToDom, *workerNum, *numMonths, *mailingList, groupName, startDateResult, endDateResult, *allDateRun)
->>>>>>> 78bf2f9b
 			}
 		}
 	}
