--- conflicted
+++ resolved
@@ -28,33 +28,11 @@
 	"time"
 )
 
-<<<<<<< HEAD
-func createMMURL(filename, startDate, endDate string) string {
-	url := *mailingListURL + "export/python-dev@python.org-" + filename + "?start=" + startDate + "&end=" + endDate
-	return url
-}
-
-func convert2DateTime(date string) time.Time {
-	myDate, err := time.Parse("2006-01-02", date)
-	if err != nil {
-		panic(err)
-	}
-	return myDate
-}
-
-func createMMFileName(currentStart string) string {
-	yr_mt := strings.Split(currentStart, "-")[0:2]
-	return strings.Join(yr_mt, "-") + ".mbox.gz"
-}
-
-func setDates(startDate, endDate string) (string, string) {
-=======
 // Check dates used in the Mailman filename have value, are not the same and that start before end.
 func setDates(startDate, endDate string) (string, string, error) {
 	var startDateTime, endDateTime time.Time
 	var err error
 
->>>>>>> 6303f93b
 	if startDate == "" {
 		startDate = time.Now().Format("2006-01-02")
 	}
@@ -87,10 +65,9 @@
 	return fmt.Sprintf("%vexport/python-dev@python.org-%v?start=%v&end=%v", *mailingListURL, filename, startDate, endDate)
 }
 
-<<<<<<< HEAD
 func cycleDates(start, end time.Time) (string, string) {
-	if start.Month()
-	if start.AddDate(0, 0, -30){}
+	//if start.Month()
+	//if start.AddDate(0, 0, -30){}
 	return "", ""
 }
 
@@ -100,14 +77,7 @@
 //	return firstDay, lastDay
 //}
 
-func mailManMain() {
-=======
-func cycleDates(startDate, endDate string) (string, string) {
-	return "", ""
-}
-
 func mailmanMain() error {
->>>>>>> 6303f93b
 	// TODO cycle through dates if they are more than a month apart
 	if start, end, err := setDates(*startDate, *endDate); err != nil {
 		return err
